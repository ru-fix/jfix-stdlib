object Vers {
<<<<<<< HEAD
    val kotlin = "1.3.10"
    val kotlin_coroutines = "1.2.1"
=======
    val kotlin = "1.3.41"
>>>>>>> 5d4860b3
    val sl4j = "1.7.25"
    val dokkav = "0.9.16"
    val gradleReleasePlugin = "1.3.9"
    val junit = "5.2.0"
    val hamkrest = "1.4.2.2"

    val resilience4j = "0.13.0"
    val aggregatingProfiler = "1.4.7"
    val dynamicProperty = "1.0.5"

    val jmh = "1.21"
}

object Libs {
    val kotlin_stdlib = "org.jetbrains.kotlin:kotlin-stdlib:${Vers.kotlin}"
    val kotlin_jdk8 = "org.jetbrains.kotlin:kotlin-stdlib-jdk8:${Vers.kotlin}"
    val kotlin_reflect = "org.jetbrains.kotlin:kotlin-reflect:${Vers.kotlin}"
    val kotlinx_coroutines_core = "org.jetbrains.kotlinx:kotlinx-coroutines-core:${Vers.kotlin_coroutines}"

    val gradleReleasePlugin = "ru.fix:gradle-release-plugin:${Vers.gradleReleasePlugin}"
    val dokkaGradlePlugin = "org.jetbrains.dokka:dokka-gradle-plugin:${Vers.dokkav}"

    val slf4j_api = "org.slf4j:slf4j-api:${Vers.sl4j}"
    val slf4j_simple = "org.slf4j:slf4j-simple:${Vers.sl4j}"

    val mockito = "org.mockito:mockito-all:1.10.19"
    val mockito_kotiln = "com.nhaarman:mockito-kotlin-kt1.1:1.5.0"
    val kotlin_logging = "io.github.microutils:kotlin-logging:1.4.9"

    val junit_api = "org.junit.jupiter:junit-jupiter-api:${Vers.junit}"
    val junit_parametri = "org.junit.jupiter:junit-jupiter-params:${Vers.junit}"
    val junit_engine = "org.junit.jupiter:junit-jupiter-engine:${Vers.junit}"
    val hamkrest = "com.natpryce:hamkrest:${Vers.hamkrest}"
    val hamcrest = "org.hamcrest:hamcrest-all:1.3"


    val resilience4jRatelimiter = "io.github.resilience4j:resilience4j-ratelimiter:${Vers.resilience4j}"
    val aggregatingProfiler = "ru.fix:aggregating-profiler:${Vers.aggregatingProfiler}"
    val dynamicProperty = "ru.fix:dynamic-property-api:${Vers.dynamicProperty}"

    val jmh_gradle_plugin = "me.champeau.gradle:jmh-gradle-plugin:0.5.0-rc-2"
    val jmh = "org.openjdk.jmh:jmh-core:${Vers.jmh}"
    val jmh_generator_ann = "org.openjdk.jmh:jmh-generator-annprocess:${Vers.jmh}"
    val jmh_generator_bytecode = "org.openjdk.jmh:jmh-generator-bytecode:${Vers.jmh}"
}<|MERGE_RESOLUTION|>--- conflicted
+++ resolved
@@ -1,10 +1,6 @@
 object Vers {
-<<<<<<< HEAD
-    val kotlin = "1.3.10"
+    val kotlin = "1.2.30"
     val kotlin_coroutines = "1.2.1"
-=======
-    val kotlin = "1.3.41"
->>>>>>> 5d4860b3
     val sl4j = "1.7.25"
     val dokkav = "0.9.16"
     val gradleReleasePlugin = "1.3.9"
